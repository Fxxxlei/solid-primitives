import { FaBrandsGithub } from "solid-icons/fa";
import { ParentComponent } from "solid-js";
import { Title } from "solid-start";
<<<<<<< HEAD
=======
import Heading from "./Heading";
import InfoBar from "./InfoBar";
>>>>>>> a95b9e0c
import { pageWidthClass } from "~/constants";
import createTooltipOnCodePrimitives from "~/hooks/createTooltipOnCodePrimitives";
import onPreMount from "~/hooks/onPreMount";
import { TBundleSizeItem } from "../BundleSizeModal/BundleSizeModal";
import Heading from "./Heading";
import InfoBar from "./InfoBar";

const GUTHUB_REPO = "https://github.com/solidjs-community/solid-primitives";

export const PRIMITIVE_PAGE_PADDING_TOP = 140;

const PrimitivePageMain: ParentComponent<{
  packageName: string;
  name: string;
  stage: number;
  packageList: TBundleSizeItem[];
  primitiveList: TBundleSizeItem[];
}> = props => {
  const githubRepoPrimitive = `${GUTHUB_REPO}/tree/main/packages/${props.name}`;

  onPreMount(() => {
    document.documentElement.classList.add("primitives-page-main");
  });

  createTooltipOnCodePrimitives();

  return (
    <>
      <Title>{props.name}</Title>
      <script>document.documentElement.classList.add("primitives-page-main")</script>
      <div
        class="-z-1 absolute top-0 left-0 right-0 h-[95vh] bg-[linear-gradient(to_bottom,#fff_var(--primitive-padding-top-gr),transparent)] dark:bg-[linear-gradient(to_bottom,#293843_var(--primitive-padding-top-gr),transparent)]"
        style={{
          "--primitive-padding-top-gr": `${PRIMITIVE_PAGE_PADDING_TOP + 300}px`,
        }}
      />
      <main
        class={`${pageWidthClass} mx-auto mb-6 overflow-x-hidden md:overflow-visible`}
        style={{ "padding-top": `${PRIMITIVE_PAGE_PADDING_TOP}px` }}
      >
        <div class="bg-page-main-bg rounded-3xl p-3 sm:p-8">
          <div class="mb-[90px] flex items-center justify-between gap-[30px] text-[#232324] dark:text-white sm:gap-[100px]">
            {/* <Heading>
              Has This Type Pattern Tried To Sneak In Some Generic Or Parameterized Type Pattern
              Matching Stuff Anywhere Visitor .java
            </Heading> */}

            <Heading>{props.name.replace("-", " ")}</Heading>
            <div class="relative">
              <svg
                class="absolute"
                viewBox="0 0 88.975 79.46"
                // @ts-ignore
                xml:space="preserve"
                xmlns:xlink="http://www.w3.org/1999/xlink"
                xmlns="http://www.w3.org/2000/svg"
                style="top: 13px; left: -30px; width: 247px; pointer-events: none;"
              >
                <use href="#solid-blocks-header-cluster-e" transform="translate(-44 -38)" />
                <use href="#solid-blocks-header-cluster-e" transform="translate(-44 -38)" />
                <use href="#solid-blocks-header-cluster-e" transform="translate(-29 -29)" />
              </svg>
              <a
                class="relative inline-block scale-90 transition-opacity hover:opacity-70 sm:scale-100"
                href={githubRepoPrimitive}
                target="_blank"
                rel="noopener"
              >
                <FaBrandsGithub size={28} />
                <div class="mask-image-[linear-gradient(to_bottom,transparent_12px,#000)] absolute top-[32px] left-0 -scale-y-100 opacity-20 blur-[2px]">
                  <FaBrandsGithub size={28} />
                </div>
              </a>
            </div>
          </div>

          <div class="my-8">
            <InfoBar
              packageName={props.packageName}
              name={props.name}
              stage={props.stage}
              packageList={props.packageList}
              primitiveList={props.primitiveList}
            />
          </div>

          <div class="prose">{props.children}</div>
        </div>
      </main>
    </>
  );
};

const addTooltip = () => {};

export default PrimitivePageMain;<|MERGE_RESOLUTION|>--- conflicted
+++ resolved
@@ -1,11 +1,6 @@
 import { FaBrandsGithub } from "solid-icons/fa";
 import { ParentComponent } from "solid-js";
 import { Title } from "solid-start";
-<<<<<<< HEAD
-=======
-import Heading from "./Heading";
-import InfoBar from "./InfoBar";
->>>>>>> a95b9e0c
 import { pageWidthClass } from "~/constants";
 import createTooltipOnCodePrimitives from "~/hooks/createTooltipOnCodePrimitives";
 import onPreMount from "~/hooks/onPreMount";
