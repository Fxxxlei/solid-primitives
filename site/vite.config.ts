import { defineConfig } from "vite";
<<<<<<< HEAD
// @ts-ignore
import staticAdapter from "solid-start-static";

import path from "path";
import fs from "fs";
import { fileURLToPath } from "url";

const __filename = fileURLToPath(import.meta.url);
const __dirname = path.dirname(__filename);

const packageNames = fs.readdirSync(path.join(__dirname, "..", "packages"));
const packageRoutes = packageNames.map(name => `/package/${name}`);

export default defineConfig({
  plugins: [
    solid({
      hot: false,
      adapter: staticAdapter(),
      prerenderRoutes: ["/", ...packageRoutes],
    }),
  ],
=======
import devtools from "solid-devtools/vite";
import solid from "solid-start/vite";
// @ts-ignore
import staticAdapter from "solid-start-static";
import dotenv from "dotenv";

export default defineConfig(() => {
  dotenv.config();
  return {
    plugins: [
      devtools({
        autoname: true,
        locator: {
          componentLocation: true,
          targetIDE: "vscode",
        },
      }),
      solid({
        // hot: false,
        adapter: staticAdapter(),
      }),
    ],
  };
>>>>>>> 06ab3e0c
});<|MERGE_RESOLUTION|>--- conflicted
+++ resolved
@@ -1,7 +1,9 @@
 import { defineConfig } from "vite";
-<<<<<<< HEAD
+import devtools from "solid-devtools/vite";
+import solid from "solid-start/vite";
 // @ts-ignore
 import staticAdapter from "solid-start-static";
+import dotenv from "dotenv";
 
 import path from "path";
 import fs from "fs";
@@ -12,21 +14,6 @@
 
 const packageNames = fs.readdirSync(path.join(__dirname, "..", "packages"));
 const packageRoutes = packageNames.map(name => `/package/${name}`);
-
-export default defineConfig({
-  plugins: [
-    solid({
-      hot: false,
-      adapter: staticAdapter(),
-      prerenderRoutes: ["/", ...packageRoutes],
-    }),
-  ],
-=======
-import devtools from "solid-devtools/vite";
-import solid from "solid-start/vite";
-// @ts-ignore
-import staticAdapter from "solid-start-static";
-import dotenv from "dotenv";
 
 export default defineConfig(() => {
   dotenv.config();
@@ -42,8 +29,8 @@
       solid({
         // hot: false,
         adapter: staticAdapter(),
+        prerenderRoutes: ["/", ...packageRoutes],
       }),
     ],
   };
->>>>>>> 06ab3e0c
 });