--- conflicted
+++ resolved
@@ -45,13 +45,8 @@
     "primitives"
   ],
   "dependencies": {
-<<<<<<< HEAD
-    "@solid-primitives/immutable": "workspace:^0.1.0",
-    "@solid-primitives/utils": "^1.5.2"
-=======
     "@solid-primitives/immutable": "^0.1.1",
     "@solid-primitives/utils": "^3.0.1"
->>>>>>> 8ac5322c
   },
   "devDependencies": {
     "jsdom": "^20.0.0",
