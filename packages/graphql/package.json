--- conflicted
+++ resolved
@@ -70,13 +70,8 @@
     "solid-js": "^1.4.3"
   },
   "dependencies": {
-<<<<<<< HEAD
-    "@graphql-typed-document-node/core": "^3.1.1",
-    "@solid-primitives/utils": "workspace:^3.0.1",
-=======
     "@graphql-typed-document-node/core": "^3.0.0",
     "@solid-primitives/utils": "^3.0.1",
->>>>>>> 8ac5322c
     "graphql": "^16.5.0",
     "node-fetch": "^2.6.7"
   }
