--- conflicted
+++ resolved
@@ -82,12 +82,8 @@
     "test:ssr": "pnpm run test --mode ssr"
   },
   "dependencies": {
-<<<<<<< HEAD
     "@solid-primitives/intersection-observer": "workspace:^2.0.3",
-    "@solid-primitives/utils": "^4.0.0"
-=======
     "@solid-primitives/utils": "^4.0.1"
->>>>>>> 5c72a0d6
   },
   "peerDependencies": {
     "solid-js": "^1.6.0"
